--- conflicted
+++ resolved
@@ -17,14 +17,8 @@
   DISARMED, ARMED
 };
 
-<<<<<<< HEAD
-#pragma pack(push)
-#pragma pack(1)
-struct SBusMsg {
-=======
 struct SBusMsg
 {
->>>>>>> c0700d37
   // Constants
   static constexpr int kNChannels = 16;
   static constexpr uint16_t kMinCmd = 192; // corresponds to 1000 on FC
@@ -69,10 +63,5 @@
   bool isArmed() const;
   ControlMode getControlMode() const;
 };
-<<<<<<< HEAD
-#pragma pack(pop)
-}  // namespace sbus_bridge
-=======
 
-} // namespace sbus_bridge
->>>>>>> c0700d37
+} // namespace sbus_bridge