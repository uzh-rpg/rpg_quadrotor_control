#include "sbus_bridge/thrust_mapping.h"

#include <quadrotor_common/parameter_helper.h>
#include <ros/ros.h>

namespace thrust_mapping {

CollectiveThrustMapping::CollectiveThrustMapping()
    : thrust_map_a_(0.0),
      thrust_map_b_(0.0),
      thrust_map_c_(0.0),
      perform_thrust_voltage_compensation_(false),
      thrust_ratio_voltage_map_a_(0.0),
      thrust_ratio_voltage_map_b_(0.0),
      n_lipo_cells_(0) {}

CollectiveThrustMapping::CollectiveThrustMapping(
    const double thrust_map_a, const double thrust_map_b,
    const double thrust_map_c, const bool perform_thrust_voltage_compensation,
    const double thrust_ratio_voltage_map_a,
    const double thrust_ratio_voltage_map_b, const int n_lipo_cells)
    : thrust_map_a_(thrust_map_a),
      thrust_map_b_(thrust_map_b),
      thrust_map_c_(thrust_map_c),
      perform_thrust_voltage_compensation_(perform_thrust_voltage_compensation),
      thrust_ratio_voltage_map_a_(thrust_ratio_voltage_map_a),
      thrust_ratio_voltage_map_b_(thrust_ratio_voltage_map_b),
      n_lipo_cells_(n_lipo_cells) {}

CollectiveThrustMapping::~CollectiveThrustMapping() {}

uint16_t CollectiveThrustMapping::inverseThrustMapping(
    const double thrust, const double battery_voltage) const {
  double thrust_applied = thrust;
  if (perform_thrust_voltage_compensation_) {
    if (battery_voltage >=
            n_lipo_cells_ * kMinBatteryCompensationVoltagePerCell_ &&
        battery_voltage <=
            n_lipo_cells_ * kMaxBatteryCompensationVoltagePerCell_) {
      const double thrust_cmd_voltage_ratio =
          thrust_ratio_voltage_map_a_ * battery_voltage +
          thrust_ratio_voltage_map_b_;
      thrust_applied *= thrust_cmd_voltage_ratio;
    } else {
      ROS_WARN_THROTTLE(1.0,
                        "[%s] Battery voltage out of range for compensation",
                        ros::this_node::getName().c_str());
    }
  }

<<<<<<< HEAD
  const uint16_t cmd =
      (-thrust_map_b_ +
       sqrt(thrust_map_b_ * thrust_map_b_ -
            4.0 * thrust_map_a_ * (thrust_map_c_ - thrust_applied))) /
      (2.0 * thrust_map_a_);
=======
  //Citardauq Formula: Gives a numerically stable solution of the quadratic equation for thrust_map_a ~ 0, which is not the case for the standard formula.
    const uint16_t cmd = 2.0 * (thrust_map_c_ - thrust_applied) / (-thrust_map_b_ - sqrt(thrust_map_b_ * thrust_map_b_ - 4.0 * thrust_map_a_ * (thrust_map_c_ - thrust_applied)));
>>>>>>> 00def00a

  return cmd;
}

bool CollectiveThrustMapping::loadParameters() {
  ros::NodeHandle pnh("~");

#define GET_PARAM(name) \
  if (!quadrotor_common::getParam(#name, name##_, pnh)) return false

  GET_PARAM(thrust_map_a);
  GET_PARAM(thrust_map_b);
  GET_PARAM(thrust_map_c);

  GET_PARAM(perform_thrust_voltage_compensation);
  GET_PARAM(thrust_ratio_voltage_map_a);
  GET_PARAM(thrust_ratio_voltage_map_b);
  GET_PARAM(n_lipo_cells);

  return true;

#undef GET_PARAM
}

}  // namespace thrust_mapping<|MERGE_RESOLUTION|>--- conflicted
+++ resolved
@@ -48,16 +48,8 @@
     }
   }
 
-<<<<<<< HEAD
-  const uint16_t cmd =
-      (-thrust_map_b_ +
-       sqrt(thrust_map_b_ * thrust_map_b_ -
-            4.0 * thrust_map_a_ * (thrust_map_c_ - thrust_applied))) /
-      (2.0 * thrust_map_a_);
-=======
   //Citardauq Formula: Gives a numerically stable solution of the quadratic equation for thrust_map_a ~ 0, which is not the case for the standard formula.
-    const uint16_t cmd = 2.0 * (thrust_map_c_ - thrust_applied) / (-thrust_map_b_ - sqrt(thrust_map_b_ * thrust_map_b_ - 4.0 * thrust_map_a_ * (thrust_map_c_ - thrust_applied)));
->>>>>>> 00def00a
+  const uint16_t cmd = 2.0 * (thrust_map_c_ - thrust_applied) / (-thrust_map_b_ - sqrt(thrust_map_b_ * thrust_map_b_ - 4.0 * thrust_map_a_ * (thrust_map_c_ - thrust_applied)));
 
   return cmd;
 }
